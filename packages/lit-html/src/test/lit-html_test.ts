--- conflicted
+++ resolved
@@ -20,15 +20,11 @@
   NodePart,
   nothing,
   render,
+  RenderOptions,
   svg,
   TemplateResult,
-<<<<<<< HEAD
   unsafeStatic,
-} from '../lib/lit-html.js';
-=======
-  RenderOptions,
 } from '../lit-html.js';
->>>>>>> 90a2bc30
 import {assert} from '@esm-bundle/chai';
 import {
   stripExpressionComments,
