/**
 * @license
 * Copyright (c) 2017 The Polymer Project Authors. All rights reserved.
 * This code may only be used under the BSD style license found at
 * http://polymer.github.io/LICENSE.txt
 * The complete set of authors may be found at
 * http://polymer.github.io/AUTHORS.txt
 * The complete set of contributors may be found at
 * http://polymer.github.io/CONTRIBUTORS.txt
 * Code distributed by Google as part of the polymer project is also
 * subject to an additional IP rights grant found at
 * http://polymer.github.io/PATENTS.txt
 */

const DEV_MODE = true;

if (DEV_MODE) {
  console.warn('lit-html is in dev mode. Not recommended for production!');
}

// Added to an attribute name to mark the attribute as bound so we can find
// it easily.
const boundAttributeSuffix = '$lit$';

// This marker is used in many syntactic positions in HTML, so it must be
// a valid element name and attribute name. We don't support dynamic names (yet)
// but this at least ensures that the parse tree is closer to the template
// intention.
const marker = `lit$${String(Math.random()).slice(9)}$`;

// String used to tell if a comment is a marker comment
const markerMatch = '?' + marker;

// Text used to insert a comment marker node. We use processing instruction
// syntax because it's slightly smaller, but parses as a comment node.
const nodeMarker = `<${markerMatch}>`;

const d = document;

// Creates a dynamic marker. We never have to search for these in the DOM.
const createMarker = (v = '') => d.createComment(v);

// https://tc39.github.io/ecma262/#sec-typeof-operator
type Primitive = null | undefined | boolean | number | string | symbol | bigint;
const isPrimitive = (value: unknown): value is Primitive =>
  value === null || (typeof value != 'object' && typeof value != 'function');
const isArray = Array.isArray;
const isIterable = (value: unknown): value is Iterable<unknown> =>
  isArray(value) ||
  (value && typeof (value as any)[Symbol.iterator] === 'function');

// TODO (justinfagnani): can we get away with `\s`?
const SPACE_CHAR = `[ \t\n\f\r]`;
const ATTR_VALUE_CHAR = `[^ \t\n\f\r"'\`<>=]`;
const NAME_CHAR = `[^\0-\x1F\x7F-\x9F "'>=/]`;

// These regexes represent the five parsing states that we care about in the
// Template's HTML scanner. They match the *end* of the state they're named
// after.
// Depending on the match, we transition to a new state. If there's no match,
// we stay in the same state.
// Note that the regexes are stateful. We utilize lastIndex and sync it
// across the multiple regexes used. In addition to the five regexes below
// we also dynamically create a regex to find the matching end tags for raw
// text elements.

// TODO (justinfagnani): we detect many more parsing edge-cases than we
// used to, and many of those are of dubious value. Decide and document
// how to relax correctness to simplify the regexes and states.

/**
 * End of text is: `<` followed by:
 *   (comment start) or (tag) or (dynamic tag binding)
 */
const textEndRegex = /<(?:(!--|\/[^a-zA-Z])|(\/?[a-zA-Z][^>\s]*)|(\/?$))/g;
const COMMENT_START = 1;
const TAG_NAME = 2;
const DYNAMIC_TAG_NAME = 3;

const commentEndRegex = /-->/g;
/**
 * Comments not started with <!--, like </{, can be ended by a single `>`
 */
const comment2EndRegex = />/g;

/**
 * The tagEnd regex matches the end of the "inside an opening" tag syntax
 * position. It either matches a `>` or an attribute.
 *
 * See attributes in the HTML spec:
 * https://www.w3.org/TR/html5/syntax.html#elements-attributes
 *
 * " \t\n\f\r" are HTML space characters:
 * https://infra.spec.whatwg.org/#ascii-whitespace
 *
 * "\0-\x1F\x7F-\x9F" are Unicode control characters, which includes every
 * space character except " ".
 *
 * So an attribute is:
 *  * The name: any character except a control character, space character, ('),
 *    ("), ">", "=", or "/"
 *  * Followed by zero or more space characters
 *  * Followed by "="
 *  * Followed by zero or more space characters
 *  * Followed by:
 *    * Any character except space, ('), ("), "<", ">", "=", (`), or
 *    * (") then any non-("), or
 *    * (') then any non-(')
 */
const tagEndRegex = new RegExp(
  `>|${SPACE_CHAR}(${NAME_CHAR}+)(${SPACE_CHAR}*=${SPACE_CHAR}*(?:${ATTR_VALUE_CHAR}|("|')|))`,
  'g'
);
const ENTIRE_MATCH = 0;
const ATTRIBUTE_NAME = 1;
const SPACES_AND_EQUALS = 2;
const QUOTE_CHAR = 3;

const singleQuoteAttrEndRegex = /'/g;
const doubleQuoteAttrEndRegex = /"/g;
/**
 * Matches the raw text elements.
 *
 * Comments are not parsed within raw text elements, so we need to search their
 * text content for marker strings.
 */
const rawTextElement = /^(?:script|style|textarea)$/i;

/** TemplateResult types */
const HTML_RESULT = 1;
const SVG_RESULT = 2;

/** TemplatePart types */
// TODO (justinfagnani): since these are exported, consider shorter names,
// like just `ATTRIBUTE`.
export const ATTRIBUTE_PART = 1;
export const NODE_PART = 2;
export const PROPERTY_PART = 3;
export const BOOLEAN_ATTRIBUTE_PART = 4;
export const EVENT_PART = 5;
const ELEMENT_PART = 6;
const COMMENT_PART = 7;

type ResultType = typeof HTML_RESULT | typeof SVG_RESULT;

/**
 * The return type of the template tag functions.
 */
export type TemplateResult = {
  _$litType$: ResultType;
  // TODO (justinfagnani): consider shorter names, like `s` and `v`. This is a
  // semi-public API though. We can't just let Terser rename them for us,
  // because we need TemplateResults to work between compatible versions of
  // lit-html.
  strings: TemplateStringsArray;
  values: unknown[];
};

/**
 * Generates a template literal tag function that returns a TemplateResult with
 * the given result type.
 */
const tag = (_$litType$: ResultType) => (
  strings: TemplateStringsArray,
  ...values: unknown[]
): TemplateResult => ({
  _$litType$,
  strings,
  values,
});

/**
 * Interprets a template literal as an HTML template that can efficiently
 * render to and update a container.
 */
export const html = tag(HTML_RESULT);

/**
 * Interprets a template literal as an SVG template that can efficiently
 * render to and update a container.
 */
export const svg = tag(SVG_RESULT);

/**
 * A sentinel value that signals that a value was handled by a directive and
 * should not be written to the DOM.
 */
export const noChange = {};

/**
 * A sentinel value that signals a NodePart to fully clear its content.
 */
export const nothing = {};

/**
 * The cache of prepared templates, keyed by the tagged TemplateStringsArray
 * and _not_ accounting for the specific template tag used. This means that
 * template tags cannot be dynamic - the must statically be one of html, svg,
 * or attr. This restriction simplifies the cache lookup, which is on the hot
 * path for rendering.
 */
const templateCache = new Map<TemplateStringsArray, Template>();

export type NodePartInfo = {
  readonly type: typeof NODE_PART;
};

export type AttributePartInfo = {
  readonly type:
    | typeof ATTRIBUTE_PART
    | typeof PROPERTY_PART
    | typeof BOOLEAN_ATTRIBUTE_PART
    | typeof EVENT_PART;
  strings?: ReadonlyArray<string>;
  name: string;
  tagName: string;
};

/**
 * Information about the part a directive is bound to.
 *
 * This is useful for checking that a directive is attached to a valid part,
 * such as with directive that can only be used on attribute bindings.
 */
export type PartInfo = NodePartInfo | AttributePartInfo;

export type DirectiveClass = {new (part: PartInfo): Directive};

/**
 * This utility type extracts the signature of a directive class's render()
 * method so we can use it for the type of the generated directive function.
 */
export type DirectiveParameters<C extends DirectiveClass> = Parameters<
  InstanceType<C>['render']
>;

/**
 * A generated directive function doesn't evaluate the directive, but just
 * returns a DirectiveResult object that captures the arguments.
 */
type DirectiveResult<C extends DirectiveClass = DirectiveClass> = {
  _$litDirective$: C;
  values: DirectiveParameters<C>;
};

/**
 * Creates a user-facing directive function from a Directive class. This
 * function has the same parameters as the directive's render() method.
 *
 * WARNING: The directive and part API changes are in progress and subject to
 * change in future pre-releases.
 */
export const directive = <C extends DirectiveClass>(c: C) => (
  ...values: DirectiveParameters<C>
): DirectiveResult<C> => ({
  _$litDirective$: c,
  values,
});

export interface RenderOptions {
  /**
   * An object to use as the `this` value for event listeners. It's often
   * useful to set this to the host component rendering a template.
   */
  readonly eventContext?: EventTarget;
  /**
   * A DOM node before which to render content in the container.
   */
  readonly renderBefore?: ChildNode | null;
}

/**
 * Renders a value, usually a lit-html TemplateResult, to the container.
 * @param value
 * @param container
 * @param options
 */
export const render = (
  value: unknown,
  container: HTMLElement | DocumentFragment,
  options?: RenderOptions
) => {
  const partOwnerNode = options?.renderBefore ?? container;
  let part: NodePart = (partOwnerNode as any).$lit$;
  if (part === undefined) {
    const endNode = options?.renderBefore ?? null;
    (partOwnerNode as any).$lit$ = part = new NodePart(
      container.insertBefore(createMarker(), endNode),
      endNode,
      options
    );
  }
  part._setValue(value);
};

<<<<<<< HEAD
const filter = function() {
  return NodeFilter.FILTER_ACCEPT;
};
filter.acceptNode = filter;
const walker = d.createTreeWalker(d, NodeFilter.SHOW_ALL, filter, false);
=======
const walker = d.createTreeWalker(d,
  133 /* NodeFilter.SHOW_{ELEMENT|COMMENT|TEXT} */,
  null,
  false);
>>>>>>> 25f0344e

//
// Classes only below here, const variable declarations only above here...
//
// Keeping variable declarations and classes together improves minification.
// Interfaces and type aliases can be interleaved freely.
//

/**
 * Base class for creating custom directives. Users should extend this class,
 * implement `render` and/or `update`, and then pass their subclass to
 * `directive`.
 *
 * WARNING: The directive and part API changes are in progress and subject to
 * change in future pre-releases.
 */
export abstract class Directive {
  abstract render(...props: Array<unknown>): unknown;
  update(_part: Part, props: Array<unknown>): unknown {
    return this.render(...props);
  }
}

class Template {
  private __strings: TemplateStringsArray;
  __element: HTMLTemplateElement;
  __parts: Array<TemplatePart> = [];

  constructor({strings, _$litType$: type}: TemplateResult) {
    walker.currentNode = (this.__element = d.createElement('template')).content;

    // Insert makers into the template HTML to represent the position of
    // bindings. The following code scans the template strings to determine the
    // syntactic position of the bindings. They can be in text position, where
    // we insert an HTML comment, attribute value position, where we insert a
    // sentinel string and re-write the attribute name, or inside a tag where
    // we insert the sentinel string.
    const l = (this.__strings = strings).length - 1;
    const attrNames: Array<string> = [];
    let html = type === SVG_RESULT ? '<svg>' : '';
    let node: Node | null;
    let nodeIndex = 0;
    let bindingIndex = 0;
    let attrNameIndex = 0;

    // When we're inside a raw text tag (not it's text content), the regex
    // will still be tagRegex so we can find attributes, but will switch to
    // this regex when the tag ends.
    let rawTextEndRegex: RegExp | undefined;

    // The current parsing state, represented as a reference to one of the
    // regexes
    let regex = textEndRegex;

    for (let i = 0; i < l; i++) {
      const s = strings[i];
      // The index of the end of the last attribute name. When this is
      // positive at end of a string, it means we're in an attribute value
      // position and need to rewrite the attribute name.
      let attrNameEndIndex = -1;
      let attrName: string | undefined;
      let lastIndex = 0;
      let match: RegExpExecArray | null;

      // The conditions in this loop handle the current parse state, and the
      // assignments to the `regex` variable are the state transitions.
      while (lastIndex < s.length) {
        // Make sure we start searching from where we previously left off
        regex.lastIndex = lastIndex;
        match = regex.exec(s);
        if (match === null) {
          // If the current regex doesn't match we've come to a binding inside
          // that state and must break and insert a marker
          if (regex === tagEndRegex) {
            // When tagEndRegex doesn't match we must have a binding in
            // attribute-name position, since tagEndRegex does match static
            // attribute names and end-of-tag. We need to clear
            // attrNameEndIndex which may have been set by a previous
            // tagEndRegex match.
            attrNameEndIndex = -1;
          }
          break;
        }
        lastIndex = regex.lastIndex;
        if (regex === textEndRegex) {
          if (match[COMMENT_START] === '!--') {
            regex = commentEndRegex;
          } else if (match[COMMENT_START] !== undefined) {
            // We started a weird comment, like </{
            regex = comment2EndRegex;
          } else if (match[TAG_NAME] !== undefined) {
            if (rawTextElement.test(match[TAG_NAME])) {
              // Record if we encounter a raw-text element. We'll switch to
              // this regex at the end of the tag
              rawTextEndRegex = new RegExp(`</${match[TAG_NAME]}`, 'g');
            }
            regex = tagEndRegex;
          } else if (match[DYNAMIC_TAG_NAME] !== undefined) {
            // dynamic tag name
            regex = tagEndRegex;
          }
        } else if (regex === tagEndRegex) {
          if (match[ENTIRE_MATCH] === '>') {
            // End of a tag. If we had started a raw-text element, use that
            // regex
            regex = rawTextEndRegex ?? textEndRegex;
            // We may be ending an unquoted attribute value, so make sure we
            // clear any pending attrNameEndIndex
            attrNameEndIndex = -1;
          } else {
            attrNameEndIndex =
              regex.lastIndex - match[SPACES_AND_EQUALS].length;
            attrName = match[ATTRIBUTE_NAME];
            regex =
              match[QUOTE_CHAR] === undefined
                ? tagEndRegex
                : match[QUOTE_CHAR] === '"'
                ? doubleQuoteAttrEndRegex
                : singleQuoteAttrEndRegex;
          }
        } else if (
          regex === doubleQuoteAttrEndRegex ||
          regex === singleQuoteAttrEndRegex
        ) {
          regex = tagEndRegex;
        } else if (regex === commentEndRegex || regex === comment2EndRegex) {
          regex = textEndRegex;
        } else {
          // Not one of the five state regexes, so it must be the dynamically
          // created raw text regex and we're at the close of that element.
          regex = tagEndRegex;
          rawTextEndRegex = undefined;
        }
      }

      if (DEV_MODE) {
        // If we have a attrNameEndIndex, which indicates that we should
        // rewrite the attribute name, assert that we're in a valid attribute
        // position - either in a tag, or a quoted attribute value.
        console.assert(
          attrNameEndIndex === -1 ||
            regex === tagEndRegex ||
            regex === singleQuoteAttrEndRegex ||
            regex === doubleQuoteAttrEndRegex,
          'unexpected parse state B'
        );
      }

      // If we're in text position, and not in a raw text element
      // (regex === textEndRegex), we insert a comment marker. Otherwise, we
      // insert a plain maker. If we have a attrNameEndIndex, it means we need
      // to rewrite the attribute name to add a bound attribute suffix.
      html +=
        regex === textEndRegex
          ? s + nodeMarker
          : (attrNameEndIndex !== -1
              ? (attrNames.push(attrName!),
                s.slice(0, attrNameEndIndex) +
                  boundAttributeSuffix +
                  s.slice(attrNameEndIndex))
              : s) + marker;
    }

    // TODO (justinfagnani): if regex is not textRegex log a warning for a
    // malformed template in dev mode.
    
    // Note, we don't add '</svg>' for SVG result types because the parser
    // will close the <svg> tag for us.
    this.__element.innerHTML = html + this.__strings[l];

    if (type === SVG_RESULT) {
      const content = this.__element.content;
      const svgElement = content.firstChild!;
      svgElement.parentNode?.removeChild(svgElement);
      for (const child of svgElement.childNodes) {
        content.appendChild(child);
      }
    }

    // Walk the template to find binding markers and create TemplateParts
    while ((node = walker.nextNode()) !== null && bindingIndex < l) {
      if (node.nodeType === 1) {
        // TODO (justinfagnani): for attempted dynamic tag names, we don't
        // increment the bindingIndex, and it'll be off by 1 in the element
        // and off by two after it.
        if ((node as Element).hasAttributes()) {
          const {attributes} = node as Element;
          const attrsToRemove = [];
          for (let i = 0; i < attributes.length; i++) {
            // This is the name of the attribute we're iterating over, but not
            // _neccessarily_ the name of the attribute we will create a part
            // for. They can be different in browsers that don't iterate on
            // attributes in source order. In that case the attrNames array
            // contains the attribute name we'll process next. We only need the
            // attribute name here to know if we should process a bound attribute
            // on this element.
            const {name} = attributes[i];
            if (name.endsWith(boundAttributeSuffix)) {
              const realName = attrNames[attrNameIndex++];
              // Lowercase for case-sensitive SVG attributes like viewBox
              const value = (node as Element).getAttribute(realName.toLowerCase() + boundAttributeSuffix)!;
              attrsToRemove.push(name);
              const statics = value.split(marker);
              const m = /([.?@])?(.*)/.exec(realName)!;
              this.__parts.push({
                __type: ATTRIBUTE_PART,
                __index: nodeIndex,
                __name: m[2],
                __strings: statics,
                __constructor:
                  m[1] === '.'
                    ? PropertyPart
                    : m[1] === '?'
                    ? BooleanAttributePart
                    : m[1] === '@'
                    ? EventPart
                    : AttributePart,
              });
              bindingIndex += statics.length - 1;
            } else if (name === marker) {
              attrsToRemove.push(name);
              this.__parts.push({
                __type: ELEMENT_PART,
                __index: nodeIndex,
              });
            }
          }
          for (const name of attrsToRemove) {
            (node as Element).removeAttribute(name);
          }
        }
        // TODO (justinfagnani): benchmark the regex against testing for each
        // of the 3 raw text element names.
        if (rawTextElement.test((node as Element).tagName)) {
          // For raw text elements we need to split the text content on
          // markers, create a Text node for each segment, and create
          // a TemplatePart for each marker.
          const strings = (node as Element).textContent!.split(marker);
          const lastIndex = strings.length - 1;
          if (lastIndex > 0) {
            (node as Element).textContent = '';
            // Generate a new text node for each literal section
            // These nodes are also used as the markers for node parts
            // We can't use empty text nodes as markers because they're
            // normalized in some browsers (TODO: check)
            for (let i = 0; i < lastIndex; i++) {
              (node as Element).appendChild(strings[i] ? document.createTextNode(strings[i]) : createMarker());
              this.__parts.push({__type: NODE_PART, __index: ++nodeIndex});
              bindingIndex++;
            }
            (node as Element).appendChild(strings[lastIndex] ? document.createTextNode(strings[lastIndex]) : createMarker());
          }
        }
      } else if (node.nodeType === 8) {
        const data = (node as Comment).data;
        if (data === markerMatch) {
          bindingIndex++;
          this.__parts.push({__type: NODE_PART, __index: nodeIndex});
        } else {
          let i = -1;
          while ((i = (node as Comment).data.indexOf(marker, i + 1)) !== -1) {
            // Comment node has a binding marker inside, make an inactive part
            // The binding won't work, but subsequent bindings will
            // TODO (justinfagnani): consider whether it's even worth it to
            // make bindings in comments work
            this.__parts.push({__type: COMMENT_PART, __index: nodeIndex});
            bindingIndex++;
            // Move to the end of the match
            i += marker.length - 1;
          }
        }
      }
      nodeIndex++;
    }
  }
}

/**
 * An updateable instance of a Template. Holds references to the Parts used to
 * update the template instance.
 */
class TemplateInstance {
  __template: Template;
  __parts: Array<Part | undefined> = [];

  constructor(template: Template) {
    this.__template = template;
  }

  // This method is separate from the constructor because we need to return a
  // DocumentFragment and we don't want to hold onto it with an instance field.
  __clone(options: RenderOptions | undefined) {
    const {
      __element: {content},
      __parts: parts,
    } = this.__template;
    const fragment = d.importNode(content, true);
    walker.currentNode = fragment;

    let node = walker.nextNode();
    let nodeIndex = 0;
    let partIndex = 0;
    let templatePart = parts[0];

    while (templatePart !== undefined && node !== null) {
      if (nodeIndex === templatePart.__index) {
        let part: Part | undefined;
        if (templatePart.__type === NODE_PART) {
          part = new NodePart(node as HTMLElement, node.nextSibling, options);
        } else if (templatePart.__type === ATTRIBUTE_PART) {
          part = new templatePart.__constructor(
            node as HTMLElement,
            templatePart.__name,
            templatePart.__strings,
            options
          );
        }
        this.__parts.push(part);
        templatePart = parts[++partIndex];
      }
      if (templatePart !== undefined && nodeIndex !== templatePart.__index) {
        node = walker.nextNode();
        nodeIndex++;
      }
    }
    return fragment;
  }

  __update(values: Array<unknown>) {
    let i = 0;
    for (const part of this.__parts) {
      if (part === undefined) {
        i++;
        continue;
      }
      if ((part as AttributePart).strings !== undefined) {
        (part as AttributePart)._setValue(values, i);
        i += (part as AttributePart).strings!.length - 1;
      } else {
        (part as NodePart)._setValue(values[i++]);
      }
    }
  }
}

/*
 * Parts
 */
type AttributeTemplatePart = {
  readonly __type: typeof ATTRIBUTE_PART;
  readonly __index: number;
  readonly __name: string;
  readonly __constructor: typeof AttributePart;
  readonly __strings: ReadonlyArray<string>;
};
type NodeTemplatePart = {
  readonly __type: typeof NODE_PART;
  readonly __index: number;
};
type ElementTemplatePart = {
  readonly __type: typeof ELEMENT_PART;
  readonly __index: number;
};
type CommentTemplatePart = {
  readonly __type: typeof COMMENT_PART;
  readonly __index: number;
};

/**
 * A TemplatePart represents a dynamic part in a template, before the template
 * is instantiated. When a template is instantiated Parts are created from
 * TemplateParts.
 */
type TemplatePart =
  | NodeTemplatePart
  | AttributeTemplatePart
  | ElementTemplatePart
  | CommentTemplatePart;

export type Part =
  | NodePart
  | AttributePart
  | PropertyPart
  | BooleanAttributePart;

export class NodePart {
  readonly type = NODE_PART;
  _value: unknown;
  protected __directive?: Directive;

  constructor(
    private __startNode: ChildNode,
    private __endNode: ChildNode | null,
    public options: RenderOptions | undefined
  ) {}

  _setValue(value: unknown): void {
    // TODO (justinfagnani): when setting a non-directive over a directive,
    // we don't yet clear this.__directive.
    // See https://github.com/Polymer/lit-html/issues/1286
    if (isPrimitive(value)) {
      if (value !== this._value) {
        this.__commitText(value);
      }
    } else if ((value as TemplateResult)._$litType$ !== undefined) {
      this.__commitTemplateResult(value as TemplateResult);
    } else if ((value as DirectiveResult)._$litDirective$ !== undefined) {
      this.__commitDirective(value as DirectiveResult);
    } else if ((value as Node).nodeType !== undefined) {
      this.__commitNode(value as Node);
    } else if (isIterable(value)) {
      this.__commitIterable(value);
    } else if (value === nothing) {
      this._value = nothing;
      this.__clear();
    } else if (value !== noChange) {
      // Fallback, will render the string representation
      this.__commitText(value);
    }
  }

  private __insert<T extends Node>(node: T, ref = this.__endNode) {
    return this.__startNode.parentNode!.insertBefore(node, ref);
  }

  private __commitDirective(value: DirectiveResult) {
    const directive = value._$litDirective$;
    if (this.__directive?.constructor !== directive) {
      this.__clear();
      this.__directive = new directive(this as NodePartInfo);
    }
    // TODO (justinfagnani): To support nested directives, we'd need to
    // resolve the directive result's values. We may want to offer another
    // way of composing directives.
    this._setValue(this.__directive.update(this, value.values));
  }

  private __commitNode(value: Node): void {
    if (this._value !== value) {
      this.__clear();
      this._value = this.__insert(value);
    }
  }

  private __commitText(value: unknown): void {
    const node = this.__startNode.nextSibling;
    // Make sure undefined and null render as an empty string
    // TODO: use `nothing` to clear the node?
    value ??= '';
    // TODO(justinfagnani): Can we just check if this._value is primitive?
    if (
      node !== null &&
      node.nodeType === 3 /* Node.TEXT_NODE */ &&
      (this.__endNode === null
        ? node.nextSibling === null
        : node === this.__endNode.previousSibling)
    ) {
      // If we only have a single text node between the markers, we can just
      // set its value, rather than replacing it.
      (node as Text).data = value as string;
    } else {
<<<<<<< HEAD
      this.__commitNode(document.createTextNode(value as string));
=======
      this._commitNode(document.createTextNode(value as string));
>>>>>>> 25f0344e
    }
    this._value = value;
  }

  private __commitTemplateResult(result: TemplateResult): void {
    const {strings, values} = result;
    let template = templateCache.get(strings);
    if (template === undefined) {
      templateCache.set(strings, (template = new Template(result)));
    }
    if (
      this._value != null &&
      (this._value as TemplateInstance).__template === template
    ) {
      (this._value as TemplateInstance).__update(values);
    } else {
      const instance = new TemplateInstance(template!);
      const fragment = instance.__clone(this.options);
      instance.__update(values);
      this.__commitNode(fragment);
      this._value = instance;
    }
  }

  private __commitIterable(value: Iterable<unknown>): void {
    // For an Iterable, we create a new InstancePart per item, then set its
    // value to the item. This is a little bit of overhead for every item in
    // an Iterable, but it lets us recurse easily and efficiently update Arrays
    // of TemplateResults that will be commonly returned from expressions like:
    // array.map((i) => html`${i}`), by reusing existing TemplateInstances.

    // If value is an array, then the previous render was of an
    // iterable and value will contain the NodeParts from the previous
    // render. If value is not an array, clear this part and make a new
    // array for NodeParts.
    if (!isArray(this._value)) {
      this._value = [];
      this.__clear();
    }

    // Lets us keep track of how many items we stamped so we can clear leftover
    // items from a previous render
    const itemParts = this._value as NodePart[];
    let partIndex = 0;
    let itemPart: NodePart | undefined;

    for (const item of value) {
      if (partIndex === itemParts.length) {
        // If no existing part, create a new one
        // TODO (justinfagnani): test perf impact of always creating two parts
        // instead of sharing parts between nodes
        // https://github.com/Polymer/lit-html/issues/1266
        itemParts.push(
          (itemPart = new NodePart(
            this.__insert(createMarker()),
            this.__insert(createMarker()),
            this.options
          ))
        );
      } else {
        // Reuse an existing part
        itemPart = itemParts[partIndex];
      }
      itemPart._setValue(item);
      partIndex++;
    }

    if (partIndex < itemParts.length) {
      // Truncate the parts array so _value reflects the current state
      itemParts.length = partIndex;
      // itemParts always have end nodes
      this.__clear(itemPart?.__endNode!.nextSibling);
    }
  }

  __clear(start: ChildNode | null = this.__startNode.nextSibling) {
    while (start && start !== this.__endNode) {
      const n = start!.nextSibling;
      start!.parentNode?.removeChild(start);
      start = n;
    }
  }
}

export class AttributePart {
  readonly type = ATTRIBUTE_PART as
    | typeof ATTRIBUTE_PART
    | typeof PROPERTY_PART
    | typeof BOOLEAN_ATTRIBUTE_PART
    | typeof EVENT_PART;
  readonly element: HTMLElement;
  readonly name: string;

  /**
   * If this attribute part represents an interpolation, this contains the
   * static strings of the interpolation. For single-value, complete bindings,
   * this is undefined.
   */
  readonly strings?: ReadonlyArray<string>;
  _value: unknown | Array<unknown> = nothing;
  private __directives?: Array<Directive>;

  get tagName() {
    return this.element.tagName;
  }

  constructor(
    element: HTMLElement,
    name: string,
    strings: ReadonlyArray<string>,
    _options?: RenderOptions
  ) {
    this.element = element;
    this.name = name;
    if (strings.length > 2 || strings[0] !== '' || strings[1] !== '') {
      this._value = new Array(strings.length - 1).fill(nothing);
      this.strings = strings;
    } else {
      this._value = nothing;
    }
  }

  /**
   * Normalizes a user-provided value before writing it to the DOM. In the
   * near future this will include invoking a directive if the value is
   * a DirectiveResult.
   *
   * @param value the raw input value to normalize
   * @param _i the index in the values array this value was read from
   */
  __resolveValue(value: unknown, i: number) {
    const directiveCtor = (value as DirectiveResult)?._$litDirective$;
    if (directiveCtor !== undefined) {
      // TODO (justinfagnani): Initialize array to the correct value,
      // or check length.
      let directive: Directive = (this.__directives ??= [])[i];
      if (directive?.constructor !== directiveCtor) {
        directive = this.__directives[i] = new directiveCtor(
          this as AttributePartInfo
        );
      }
      // TODO (justinfagnani): To support nested directives, we'd need to
      // resolve the directive result's values. We may want to offer another
      // way of composing directives.
      value = directive.update(this, (value as DirectiveResult).values);
    }
    return value ?? '';
  }

  /**
   * Sets the value of this part.
   *
   * If this part is single-valued, `this.__strings` will be undefined, and the
   * method will be called with a single value argument. If this part is
   * multi-value, `this.__strings` will be defined, and the method is called
   * with the value array of the part's owning TemplateInstance, and an offset
   * into the value array from which the values should be read.
   *
   * This method is overloaded this way to eliminate short-lived array slices
   * of the template instance values, and allow a fast-path for single-valued
   * parts.
   *
   * @param value The part value, or an array of values for multi-valued parts
   * @param from the index to start reading values from. `undefined` for
   *   single-valued parts
   */
  _setValue(value: unknown): void;
  _setValue(value: Array<unknown>, from: number): void;
  _setValue(value: unknown | Array<unknown>, from?: number) {
    const strings = this.strings;

    if (strings === undefined) {
      // Single-value binding case
      const v = this.__resolveValue(value, 0);
      // Only dirty-check primitives and `nothing`:
      // `(isPrimitive(v) || v === nothing)` limits the clause to primitives and
      // `nothing`. `v === this._value` is the dirty-check.
      if (
        !((isPrimitive(v) || v === nothing) && v === this._value) &&
        v !== noChange
      ) {
        this.__commitValue((this._value = v));
      }
    } else {
      // Interpolation case
      let attributeValue = strings[0];

      // Whether any of the values has changed, for dirty-checking
      let change = false;

      // Whether any of the values is the `nothing` sentinel. If any are, we
      // remove the entire attribute.
      let remove = false;

      let i, v;
      for (i = 0; i < strings.length - 1; i++) {
        v = this.__resolveValue((value as Array<unknown>)[from! + i], i);
        if (v === noChange) {
          // If the user-provided value is `noChange`, use the previous value
          v = (this._value as Array<unknown>)[i];
        } else {
          remove = remove || v === nothing;
          change =
            change ||
            !(
              (isPrimitive(v) || v === nothing) &&
              v === (this._value as Array<unknown>)[i]
            );
          (this._value as Array<unknown>)[i] = v;
        }
        attributeValue +=
          (typeof v === 'string' ? v : String(v)) + strings[i + 1];
      }
      if (change) {
        this.__commitValue(remove ? nothing : attributeValue);
      }
    }
  }

  /**
   * Writes the value to the DOM. An override point for PropertyPart and
   * BooleanAttributePart.
   */
  __commitValue(value: unknown) {
    if (value === nothing) {
      this.element.removeAttribute(this.name);
    } else {
      this.element.setAttribute(this.name, value as string);
    }
  }
}

export class PropertyPart extends AttributePart {
  readonly type = PROPERTY_PART;

  __commitValue(value: unknown) {
    (this.element as any)[this.name] = value === nothing ? undefined : value;
  }
}

export class BooleanAttributePart extends AttributePart {
  readonly type = BOOLEAN_ATTRIBUTE_PART;

  __commitValue(value: unknown) {
    if (value && value !== nothing) {
      this.element.setAttribute(this.name, '');
    } else {
      this.element.removeAttribute(this.name);
    }
  }
}

type EventListenerWithOptions = EventListenerOrEventListenerObject &
  Partial<AddEventListenerOptions>;

/**
 * An AttributePart that manages an event listener via add/removeEventListener.
 *
 * This part works by adding itself as the event listener on an element, then
 * delegating to the value passed to it. This reduces the number of calls to
 * add/removeEventListener if the listener changes frequently, such as when an
 * inline function is used as a listener.
 *
 * Because event options are passed when adding listeners, we must take case
 * to add and remove the part as a listener when the event options change.
 */
export class EventPart extends AttributePart {
  readonly type = EVENT_PART;
  __eventContext?: unknown;

  constructor(...args: ConstructorParameters<typeof AttributePart>) {
    super(...args);
    this.__eventContext = args[3]?.eventContext;
  }

  _setValue(newListener: unknown) {
    newListener ??= nothing;
    const oldListener = this._value;

    // If the new value is nothing or any options change we have to remove the
    // part as a listener.
    const shouldRemoveListener =
      (newListener === nothing && oldListener !== nothing) ||
      (newListener as EventListenerWithOptions).capture !==
        (oldListener as EventListenerWithOptions).capture ||
      (newListener as EventListenerWithOptions).once !==
        (oldListener as EventListenerWithOptions).once ||
      (newListener as EventListenerWithOptions).passive !==
        (oldListener as EventListenerWithOptions).passive;

    // If the new value is not nothing and we removed the listener, we have
    // to add the part as a listener.
    const shouldAddListener =
      newListener !== nothing &&
      (oldListener === nothing || shouldRemoveListener);

    if (shouldRemoveListener) {
      this.element.removeEventListener(
        this.name,
        this,
        oldListener as EventListenerWithOptions
      );
    }
    if (shouldAddListener) {
      // Beware: IE11 and Chrome 41 don't like using the listener as the
      // options object. Figure out how to deal w/ this in IE11 - maybe
      // patch addEventListener?
      this.element.addEventListener(
        this.name,
        this,
        newListener as EventListenerWithOptions
      );
    }
    this._value = newListener;
  }

  handleEvent(event: Event) {
    if (typeof this._value === 'function') {
      // TODO (justinfagnani): do we need to default to this.__element?
      // It'll always be the same as `e.currentTarget`.
      this._value.call(this.__eventContext ?? this.element, event);
    } else {
      (this._value as EventListenerObject).handleEvent(event);
    }
  }
}

// IMPORTANT: do not change the property name or the assignment expression.
// This line will be used in regexes to search for lit-html usage.
// TODO(justinfagnani): inject version number at build time
((globalThis as any)['litHtmlVersions'] ??= []).push('2.0.0-pre.3');<|MERGE_RESOLUTION|>--- conflicted
+++ resolved
@@ -293,18 +293,13 @@
   part._setValue(value);
 };
 
-<<<<<<< HEAD
 const filter = function() {
   return NodeFilter.FILTER_ACCEPT;
 };
 filter.acceptNode = filter;
-const walker = d.createTreeWalker(d, NodeFilter.SHOW_ALL, filter, false);
-=======
 const walker = d.createTreeWalker(d,
-  133 /* NodeFilter.SHOW_{ELEMENT|COMMENT|TEXT} */,
-  null,
-  false);
->>>>>>> 25f0344e
+    NodeFilter.SHOW_ELEMENT | NodeFilter.SHOW_COMMENT | NodeFilter.SHOW_TEXT,
+    filter, false);
 
 //
 // Classes only below here, const variable declarations only above here...
@@ -470,7 +465,7 @@
 
     // TODO (justinfagnani): if regex is not textRegex log a warning for a
     // malformed template in dev mode.
-    
+
     // Note, we don't add '</svg>' for SVG result types because the parser
     // will close the <svg> tag for us.
     this.__element.innerHTML = html + this.__strings[l];
@@ -766,11 +761,7 @@
       // set its value, rather than replacing it.
       (node as Text).data = value as string;
     } else {
-<<<<<<< HEAD
       this.__commitNode(document.createTextNode(value as string));
-=======
-      this._commitNode(document.createTextNode(value as string));
->>>>>>> 25f0344e
     }
     this._value = value;
   }
