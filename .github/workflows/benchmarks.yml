name: Benchmarks

on: [pull_request]

jobs:
  benchmarks:
    name: benchmarks

    # We can't currently run benchmarks on PRs from forked repos, because the
    # tachometer action reports results by posting a comment, and we can't post
    # comments without a github token.
    if: github.event.pull_request == null || github.event.pull_request.head.repo.full_name == github.repository

    runs-on: ubuntu-latest
    steps:
      - uses: actions/checkout@v2

      - uses: actions/setup-node@v1
        with:
          node-version: 14

      # Note this is the way to set an environment variable that lives across
      # all steps
      # (https://docs.github.com/en/actions/reference/environment-variables#about-environment-variables).
      - name: Set environment variables
        run: echo "::set-env name=PLAYWRIGHT_BROWSERS_PATH::$HOME/.playwright"

      # Cache all of our node_modules/ directories and playwright browser
      # binaries to save ~30 seconds of install time.
      - name: Restore node_modules/playwright
        id: cache
        uses: actions/cache@v2
        with:
          path: |
            node_modules
            */*/node_modules
            ${{ env.PLAYWRIGHT_BROWSERS_PATH }}
          key: npm-playwright-${{ runner.os }}-${{ hashFiles('**/package-lock.json') }}

      - name: NPM install
        if: steps.cache.outputs.cache-hit != 'true'
        run: npm ci

      - name: Lerna bootstrap
        if: steps.cache.outputs.cache-hit != 'true'
        run: npm run bootstrap

      - name: Build
        run: npm run build

      - name: Benchmark lit-html/kitchen-sink
        run: |
          cd packages/benchmarks
          npx tachometer \
            --config lit-html/kitchen-sink/tachometer.json \
            --json-file lit-html/kitchen-sink/results.json

      - name: Report lit-html-kitchen-sink
        uses: andrewiggins/tachometer-reporter-action@v2
        with:
          report-id: lit-html-kitchen-sink
          path: packages/benchmarks/lit-html/kitchen-sink/results.json
          pr-bench-name: this-change
          base-bench-name: tip-of-tree

<<<<<<< HEAD
      - name: Benchmark lit-html/template-heavy
        run: |
          cd packages/benchmarks
          npx tachometer \
            --config lit-html/template-heavy/tachometer.json \
            --json-file lit-html/template-heavy/results.json

      - name: Report lit-html-template-heavy
        uses: andrewiggins/tachometer-reporter-action@v2
        with:
          report-id: lit-html-template-heavy
          path: packages/benchmarks/lit-html/template-heavy/results.json
          pr-bench-name: this-change
          base-bench-name: tip-of-tree

      - name: Benchmark lit-element/stub1
=======
      - name: Benchmark lit-element/list
        run: |
          cd packages/benchmarks
          npx tachometer \
            --config lit-element/list/tachometer.json \
            --json-file lit-element/list/results.json

      - name: Report lit-element-list
        uses: andrewiggins/tachometer-reporter-action@v2
        with:
          report-id: lit-element-list
          path: packages/benchmarks/lit-element/list/results.json
          pr-bench-name: this-change
          base-bench-name: tip-of-tree

      - name: Benchmark updating-element/list
>>>>>>> 9b3e63bf
        run: |
          cd packages/benchmarks
          npx tachometer \
            --config updating-element/list/tachometer.json \
            --json-file updating-element/list/results.json

      - name: Report updating-element-list
        uses: andrewiggins/tachometer-reporter-action@v2
        with:
          report-id: updating-element-list
          path: packages/benchmarks/updating-element/list/results.json
          pr-bench-name: this-change
          base-bench-name: tip-of-tree<|MERGE_RESOLUTION|>--- conflicted
+++ resolved
@@ -63,7 +63,6 @@
           pr-bench-name: this-change
           base-bench-name: tip-of-tree
 
-<<<<<<< HEAD
       - name: Benchmark lit-html/template-heavy
         run: |
           cd packages/benchmarks
@@ -79,8 +78,6 @@
           pr-bench-name: this-change
           base-bench-name: tip-of-tree
 
-      - name: Benchmark lit-element/stub1
-=======
       - name: Benchmark lit-element/list
         run: |
           cd packages/benchmarks
@@ -97,7 +94,6 @@
           base-bench-name: tip-of-tree
 
       - name: Benchmark updating-element/list
->>>>>>> 9b3e63bf
         run: |
           cd packages/benchmarks
           npx tachometer \
