--- conflicted
+++ resolved
@@ -12,11 +12,7 @@
  * http://polymer.github.io/PATENTS.txt
  */
 
-<<<<<<< HEAD
-import {directive, Directive, DynamicNodePart, NodePart} from '../lit-html.js';
-=======
-import {createMarker, directive, NodePart, Part} from '../lit-html.js';
->>>>>>> 881c25a2
+import {directive, DynamicNodePart, NodePart, Part} from '../lit-html.js';
 
 /**
  * A directive that renders the items of an async iterable[1], appending new
@@ -35,51 +31,30 @@
  * @param mapper An optional function that maps from (value, index) to another
  *     value. Useful for generating templates for each item in the iterable.
  */
-<<<<<<< HEAD
-export const asyncAppend =
-    <T>(value: AsyncIterable<T>, mapper?: (v: T, index?: number) => any):
-        Directive<NodePart> => directive(async (part: NodePart) => {
+export const asyncAppend = directive(
+    <T>(value: AsyncIterable<T>, mapper?: (v: T, index?: number) => any) =>
+        async (part: Part) => {
+          if (!(part instanceof NodePart)) {
+            throw new Error('asyncAppend can only be used in text bindings');
+          }
           // If we've already set up this particular iterable, we don't need
           // to do anything.
           if (value === part.value) {
             return;
           }
           part.value = value;
-=======
-export const asyncAppend = directive(
-    <T>(value: AsyncIterable<T>,
-        mapper?: (v: T, index?: number) => any) => async (part: Part) => {
-      if (!(part instanceof NodePart)) {
-        throw new Error('asyncAppend can only be used in text bindings');
-      }
-      // If we've already set up this particular iterable, we don't need
-      // to do anything.
-      if (value === part.value) {
-        return;
-      }
-      part.value = value;
->>>>>>> 881c25a2
 
           // We keep track of item Parts across iterations, so that we can
           // share marker nodes between consecutive Parts.
           let itemPart;
           let i = 0;
 
-<<<<<<< HEAD
           for await (let v of value) {
             // When we get the first value, clear the part. This lets the
             // previous value display until we can replace it.
             if (i === 0) {
               part.clear();
             }
-=======
-      for await (let v of value) {
-        // When we get the first value, clear the part. This lets the
-        // previous value display until we can replace it.
-        if (i === 0) {
-          part.clear();
-        }
->>>>>>> 881c25a2
 
             // Check to make sure that value is the still the current value of
             // the part, and if not bail because a new value owns this part
